﻿using System;
using LearnOpenTK.Common;
using OpenTK.Graphics.OpenGL;
using OpenTK.Mathematics;
using OpenTK.Windowing.Common;
using OpenTK.Windowing.GraphicsLibraryFramework;
using OpenTK.Windowing.Desktop;
using OpenTK.Windowing.GraphicsLibraryFramework;

namespace LearnOpenTK
{
    // We now have a rotating rectangle but how can we make the view move based on the users input
    // In this tutorial we will take a look at how you could implement a camera class
    // and start responding to user input
    // You can move to the camera class to see a lot of the new code added
    // Otherwise you can move to Load to see how the camera is initialized

    // In reality we can't move the camera but we actually move the rectangle
    // I will explain this more in depth in the web version, however it pretty much gives us the same result
    // as if i could move the view
    public class Window : GameWindow
    {
        private readonly float[] _vertices =
        {
            // Position         Texture coordinates
             0.5f,  0.5f, 0.0f, 1.0f, 1.0f, // top right
             0.5f, -0.5f, 0.0f, 1.0f, 0.0f, // bottom right
            -0.5f, -0.5f, 0.0f, 0.0f, 0.0f, // bottom left
            -0.5f,  0.5f, 0.0f, 0.0f, 1.0f  // top left
        };

        private readonly uint[] _indices =
        {
            0, 1, 3,
            1, 2, 3
        };

        private int _elementBufferObject;

        private int _vertexBufferObject;

        private int _vertexArrayObject;

        private Shader _shader;

        private Texture _texture;

        private Texture _texture2;

        // I have removed the view and projection matrices as we dont need them here anymore
        // They can now be found in the new camera class

        // We need an instance of the new camera class so it can manage the view and projection matrix code
        // We also need a boolean set to true to detect whether or not the mouse has been moved for the first time
        // Finally we add the last position of the mouse so we can calculate the mouse offset easily
        private Camera _camera;

        private bool _firstMove = true;

        private Vector2 _lastPos;

        private double _time;

        public Window(GameWindowSettings gameWindowSettings, NativeWindowSettings nativeWindowSettings)
            : base(gameWindowSettings, nativeWindowSettings)
        {
        }

        protected override void OnLoad()
        {
            GL.ClearColor(0.2f, 0.3f, 0.3f, 1.0f);

            GL.Enable(EnableCap.DepthTest);

            _vertexBufferObject = GL.GenBuffer();
            GL.BindBuffer(BufferTarget.ArrayBuffer, _vertexBufferObject);
            GL.BufferData(BufferTarget.ArrayBuffer, _vertices.Length * sizeof(float), _vertices, BufferUsageHint.StaticDraw);

            _elementBufferObject = GL.GenBuffer();
            GL.BindBuffer(BufferTarget.ElementArrayBuffer, _elementBufferObject);
            GL.BufferData(BufferTarget.ElementArrayBuffer, _indices.Length * sizeof(uint), _indices, BufferUsageHint.StaticDraw);

            _shader = new Shader("Shaders/shader.vert", "Shaders/shader.frag");
            _shader.Use();

            _texture = new Texture("Resources/container.png");
            _texture.Use();

            _texture2 = new Texture("Resources/awesomeface.png");
            _texture2.Use(TextureUnit.Texture1);

            _shader.SetInt("texture0", 0);
            _shader.SetInt("texture1", 1);

            _vertexArrayObject = GL.GenVertexArray();
            GL.BindVertexArray(_vertexArrayObject);

            GL.BindBuffer(BufferTarget.ArrayBuffer, _vertexArrayObject);
            GL.BindBuffer(BufferTarget.ElementArrayBuffer, _elementBufferObject);

            var vertexLocation = _shader.GetAttribLocation("aPosition");
            GL.EnableVertexAttribArray(vertexLocation);
            GL.VertexAttribPointer(vertexLocation, 3, VertexAttribPointerType.Float, false, 5 * sizeof(float), 0);

            var texCoordLocation = _shader.GetAttribLocation("aTexCoord");
            GL.EnableVertexAttribArray(texCoordLocation);
            GL.VertexAttribPointer(texCoordLocation, 2, VertexAttribPointerType.Float, false, 5 * sizeof(float), 3 * sizeof(float));

            // We initialize the camera so that it is 3 units back from where the rectangle is
            // and give it the proper aspect ratio
            _camera = new Camera(Vector3.UnitZ * 3, Size.X / (float)Size.Y);

<<<<<<< HEAD
            // We make the mouse cursor invisible so we can have proper FPS-camera movement
=======
            // We make the mouse cursor invisible and captured so we can have proper FPS-camera movement
            CursorVisible = false;
>>>>>>> 1877d2da
            CursorGrabbed = true;

            base.OnLoad();
        }

        protected override void OnRenderFrame(FrameEventArgs e)
        {
            _time += 4.0 * e.Time;

            GL.Clear(ClearBufferMask.ColorBufferBit | ClearBufferMask.DepthBufferBit);

            GL.BindVertexArray(_vertexArrayObject);

            _texture.Use();
            _texture2.Use(TextureUnit.Texture1);
            _shader.Use();

            var model = Matrix4.Identity * Matrix4.CreateRotationX((float)MathHelper.DegreesToRadians(_time));
            _shader.SetMatrix4("model", model);
            _shader.SetMatrix4("view", _camera.GetViewMatrix());
            _shader.SetMatrix4("projection", _camera.GetProjectionMatrix());

            GL.DrawElements(PrimitiveType.Triangles, _indices.Length, DrawElementsType.UnsignedInt, 0);

            SwapBuffers();

            base.OnRenderFrame(e);
        }

        protected override void OnUpdateFrame(FrameEventArgs e)
        {
            _time += 4.0 * e.Time;

            if (!IsFocused) // check to see if the window is focused
            {
                return;
            }

            var input = KeyboardState;

            if (input.IsKeyDown(Keys.Escape))
            {
                Close();
            }

            const float cameraSpeed = 1.5f;
            const float sensitivity = 0.2f;

            if (input.IsKeyDown(Keys.W))
            {
                _camera.Position += _camera.Front * cameraSpeed * (float)e.Time; // Forward
            }

            if (input.IsKeyDown(Keys.S))
            {
                _camera.Position -= _camera.Front * cameraSpeed * (float)e.Time; // Backwards
            }
            if (input.IsKeyDown(Keys.A))
            {
                _camera.Position -= _camera.Right * cameraSpeed * (float)e.Time; // Left
            }
            if (input.IsKeyDown(Keys.D))
            {
                _camera.Position += _camera.Right * cameraSpeed * (float)e.Time; // Right
            }
            if (input.IsKeyDown(Keys.Space))
            {
                _camera.Position += _camera.Up * cameraSpeed * (float)e.Time; // Up
            }
            if (input.IsKeyDown(Keys.LeftShift))
            {
                _camera.Position -= _camera.Up * cameraSpeed * (float)e.Time; // Down
            }

            // Get the mouse state
            var mouse = MouseState;

            if (_firstMove) // this bool variable is initially set to true
            {
                _lastPos = new Vector2(mouse.X, mouse.Y);
                _firstMove = false;
            }
            else
            {
                // Calculate the offset of the mouse position
                var deltaX = mouse.X - _lastPos.X;
                var deltaY = mouse.Y - _lastPos.Y;
                _lastPos = new Vector2(mouse.X, mouse.Y);

                // Apply the camera pitch and yaw (we clamp the pitch in the camera class)
                _camera.Yaw += deltaX * sensitivity;
                _camera.Pitch -= deltaY * sensitivity; // reversed since y-coordinates range from bottom to top
            }

            base.OnUpdateFrame(e);
        }

        // In the mouse wheel function we manage all the zooming of the camera
        // this is simply done by changing the FOV of the camera
        protected override void OnMouseWheel(MouseWheelEventArgs e)
        {
            _camera.Fov -= e.OffsetY;
            base.OnMouseWheel(e);
        }

        protected override void OnResize(ResizeEventArgs e)
        {
            GL.Viewport(0, 0, Size.X, Size.Y);
            // We need to update the aspect ratio once the window has been resized
            _camera.AspectRatio = Size.X / (float)Size.Y;
            base.OnResize(e);
        }

        protected override void OnUnload()
        {
            GL.BindBuffer(BufferTarget.ArrayBuffer, 0);
            GL.BindVertexArray(0);
            GL.UseProgram(0);

            GL.DeleteBuffer(_vertexBufferObject);
            GL.DeleteVertexArray(_vertexArrayObject);

            GL.DeleteProgram(_shader.Handle);
            GL.DeleteTexture(_texture.Handle);
            GL.DeleteTexture(_texture2.Handle);

            base.OnUnload();
        }
    }
}<|MERGE_RESOLUTION|>--- conflicted
+++ resolved
@@ -110,12 +110,7 @@
             // and give it the proper aspect ratio
             _camera = new Camera(Vector3.UnitZ * 3, Size.X / (float)Size.Y);
 
-<<<<<<< HEAD
-            // We make the mouse cursor invisible so we can have proper FPS-camera movement
-=======
             // We make the mouse cursor invisible and captured so we can have proper FPS-camera movement
-            CursorVisible = false;
->>>>>>> 1877d2da
             CursorGrabbed = true;
 
             base.OnLoad();
