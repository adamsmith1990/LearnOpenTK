--- conflicted
+++ resolved
@@ -138,13 +138,9 @@
 
         protected override void OnUpdateFrame(FrameEventArgs e)
         {
-<<<<<<< HEAD
             base.OnUpdateFrame(e);
 
-            if (!IsFocused) // check to see if the window is focused
-=======
             if (!IsFocused) // Check to see if the window is focused
->>>>>>> c5709fab
             {
                 return;
             }
